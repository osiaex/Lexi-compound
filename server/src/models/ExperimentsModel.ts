--- conflicted
+++ resolved
@@ -1,41 +1,38 @@
-import { Schema } from 'mongoose';
-import { mongoDbProvider } from '../mongoDBProvider';
-import { ABAgents, IExperiment } from '../types';
-
-const AbAgentsSchema = new Schema<ABAgents>({
-    distA: { type: Number, required: true },
-    agentA: { type: String, required: true },
-    distB: { type: Number, required: true },
-    agentB: { type: String, required: true },
-});
-
-export const experimentsSchema = new Schema<IExperiment>(
-    {
-        agentsMode: { type: String, required: true },
-        activeAgent: { type: String },
-        abAgents: { type: AbAgentsSchema },
-        createdAt: { type: Date, default: Date.now },
-        timestamp: { type: Number, default: () => Date.now() },
-        displaySettings: { type: Object },
-        isActive: { type: Boolean },
-        title: { type: String },
-        description: { type: String },
-        numberOfParticipants: { type: Number, default: () => 0 },
-<<<<<<< HEAD
-        experimentForms: {
-            registration: { type: String },
-            preConversation: { type: String },
-            postConversation: { type: String },
-        },
-=======
-        maxMessages: { type: Number },
-        maxConversations: { type: Number },
-        maxParticipants: { type: Number },
-        totalSessions: { type: Number, default: () => 0 },
-        openSessions: { type: Number, default: () => 0 },
->>>>>>> 43f22864
-    },
-    { versionKey: false },
-);
-
-export const ExperimentsModel = mongoDbProvider.getModel('experiments', experimentsSchema);
+import { Schema } from 'mongoose';
+import { mongoDbProvider } from '../mongoDBProvider';
+import { ABAgents, IExperiment } from '../types';
+
+const AbAgentsSchema = new Schema<ABAgents>({
+    distA: { type: Number, required: true },
+    agentA: { type: String, required: true },
+    distB: { type: Number, required: true },
+    agentB: { type: String, required: true },
+});
+
+export const experimentsSchema = new Schema<IExperiment>(
+    {
+        agentsMode: { type: String, required: true },
+        activeAgent: { type: String },
+        abAgents: { type: AbAgentsSchema },
+        createdAt: { type: Date, default: Date.now },
+        timestamp: { type: Number, default: () => Date.now() },
+        displaySettings: { type: Object },
+        isActive: { type: Boolean },
+        title: { type: String },
+        description: { type: String },
+        numberOfParticipants: { type: Number, default: () => 0 },
+        experimentForms: {
+            registration: { type: String },
+            preConversation: { type: String },
+            postConversation: { type: String },
+        },
+        maxMessages: { type: Number },
+        maxConversations: { type: Number },
+        maxParticipants: { type: Number },
+        totalSessions: { type: Number, default: () => 0 },
+        openSessions: { type: Number, default: () => 0 },
+    },
+    { versionKey: false },
+);
+
+export const ExperimentsModel = mongoDbProvider.getModel('experiments', experimentsSchema);