import mongoose from 'mongoose';

export interface ABAgents {
    agentA: string;
    distA: number;
    agentB: string;
    distB: number;
}

export interface DisplaySettings {
    welcomeContent: string;
    welcomeHeader: string;
}

<<<<<<< HEAD
export interface ExperimentForms {
    registration: string;
    preConversation: string;
    postConversation: string;
=======
export interface ExperimentFeatures {
    userAnnotation: boolean;
    streamMessage: boolean;
>>>>>>> e7ac5860
}

export interface IExperimentLean {
    _id: mongoose.Types.ObjectId;
    title: string;
}

export interface IExperiment {
    _id: mongoose.Types.ObjectId;
    agentsMode: string;
    activeAgent: string;
    abAgents: ABAgents;
    createdAt: Date;
    timestamp: number;
    displaySettings: DisplaySettings;
    isActive: boolean;
    title: string;
    description: string;
    numberOfParticipants: number;
    experimentForms: ExperimentForms;
    maxMessages: number;
    maxConversations: number;
    maxParticipants: number;
    totalSessions: number;
    openSessions: number;
    experimentFeatures: ExperimentFeatures;
}
<|MERGE_RESOLUTION|>--- conflicted
+++ resolved
@@ -1,51 +1,50 @@
-import mongoose from 'mongoose';
-
-export interface ABAgents {
-    agentA: string;
-    distA: number;
-    agentB: string;
-    distB: number;
-}
-
-export interface DisplaySettings {
-    welcomeContent: string;
-    welcomeHeader: string;
-}
-
-<<<<<<< HEAD
-export interface ExperimentForms {
-    registration: string;
-    preConversation: string;
-    postConversation: string;
-=======
-export interface ExperimentFeatures {
-    userAnnotation: boolean;
-    streamMessage: boolean;
->>>>>>> e7ac5860
-}
-
-export interface IExperimentLean {
-    _id: mongoose.Types.ObjectId;
-    title: string;
-}
-
-export interface IExperiment {
-    _id: mongoose.Types.ObjectId;
-    agentsMode: string;
-    activeAgent: string;
-    abAgents: ABAgents;
-    createdAt: Date;
-    timestamp: number;
-    displaySettings: DisplaySettings;
-    isActive: boolean;
-    title: string;
-    description: string;
-    numberOfParticipants: number;
-    experimentForms: ExperimentForms;
-    maxMessages: number;
-    maxConversations: number;
-    maxParticipants: number;
-    totalSessions: number;
-    openSessions: number;
-    experimentFeatures: ExperimentFeatures;
-}
+import mongoose from 'mongoose';
+
+export interface ABAgents {
+    agentA: string;
+    distA: number;
+    agentB: string;
+    distB: number;
+}
+
+export interface DisplaySettings {
+    welcomeContent: string;
+    welcomeHeader: string;
+}
+
+export interface ExperimentForms {
+    registration: string;
+    preConversation: string;
+    postConversation: string;
+}
+
+export interface ExperimentFeatures {
+    userAnnotation: boolean;
+    streamMessage: boolean;
+}
+
+export interface IExperimentLean {
+    _id: mongoose.Types.ObjectId;
+    title: string;
+}
+
+export interface IExperiment {
+    _id: mongoose.Types.ObjectId;
+    agentsMode: string;
+    activeAgent: string;
+    abAgents: ABAgents;
+    createdAt: Date;
+    timestamp: number;
+    displaySettings: DisplaySettings;
+    isActive: boolean;
+    title: string;
+    description: string;
+    numberOfParticipants: number;
+    experimentForms: ExperimentForms;
+    maxMessages: number;
+    maxConversations: number;
+    maxParticipants: number;
+    totalSessions: number;
+    openSessions: number;
+    experimentFeatures: ExperimentFeatures;
+}