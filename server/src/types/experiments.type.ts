--- conflicted
+++ resolved
@@ -1,48 +1,44 @@
-import mongoose from 'mongoose';
-
-export interface ABAgents {
-    agentA: string;
-    distA: number;
-    agentB: string;
-    distB: number;
-}
-
-export interface DisplaySettings {
-    welcomeContent: string;
-    welcomeHeader: string;
-}
-
-<<<<<<< HEAD
-export interface ExperimentForms {
-    registration: string;
-    preConversation: string;
-    postConversation: string;
-=======
-export interface IExperimentLean {
-    _id: mongoose.Types.ObjectId;
-    title: string;
->>>>>>> 43f22864
-}
-
-export interface IExperiment {
-    _id: mongoose.Types.ObjectId;
-    agentsMode: string;
-    activeAgent: string;
-    abAgents: ABAgents;
-    createdAt: Date;
-    timestamp: number;
-    displaySettings: DisplaySettings;
-    isActive: boolean;
-    title: string;
-    description: string;
-    numberOfParticipants: number;
-<<<<<<< HEAD
-    experimentForms: ExperimentForms;
-=======
-    maxMessages: number;
-    maxConversations: number;
-    maxParticipants: number;
-    totalSessions: number;
-    openSessions: number;
->>>>>>> 43f22864
-}
+import mongoose from 'mongoose';
+
+export interface ABAgents {
+    agentA: string;
+    distA: number;
+    agentB: string;
+    distB: number;
+}
+
+export interface DisplaySettings {
+    welcomeContent: string;
+    welcomeHeader: string;
+}
+
+export interface ExperimentForms {
+    registration: string;
+    preConversation: string;
+    postConversation: string;
+}
+
+export interface IExperimentLean {
+    _id: mongoose.Types.ObjectId;
+    title: string;
+}
+
+export interface IExperiment {
+    _id: mongoose.Types.ObjectId;
+    agentsMode: string;
+    activeAgent: string;
+    abAgents: ABAgents;
+    createdAt: Date;
+    timestamp: number;
+    displaySettings: DisplaySettings;
+    isActive: boolean;
+    title: string;
+    description: string;
+    numberOfParticipants: number;
+    experimentForms: ExperimentForms;
+    maxMessages: number;
+    maxConversations: number;
+    maxParticipants: number;
+    totalSessions: number;
+    openSessions: number;
+}