--- conflicted
+++ resolved
@@ -1,33 +1,28 @@
-import mongoose from 'mongoose';
-import { IAgent } from '../types/agents.type';
-
-export interface IConversation {
-    conversationId: string;
-    content: string;
-    role: 'system' | 'user' | 'assistant';
-    createdAt: Date;
-    timestamp: number;
-    messageNumber: number;
-}
-
-export interface IMetadataConversation {
-    _id: mongoose.Types.ObjectId;
-    experimentId: string;
-    messagesNumber: number;
-    createdAt: Date;
-    timestamp: number;
-    lastMessageDate: Date;
-    lastMessageTimestamp: number;
-    conversationNumber: number;
-    agent: IAgent;
-    userId: string;
-<<<<<<< HEAD
-    preConversation?: object;
-    postConversation?: object;
-=======
-    imsPre?: object;
-    imsPost?: object;
-    maxMessages: number;
-    isFinished: boolean;
->>>>>>> 43f22864
-}
+import mongoose from 'mongoose';
+import { IAgent } from '../types/agents.type';
+
+export interface IConversation {
+    conversationId: string;
+    content: string;
+    role: 'system' | 'user' | 'assistant';
+    createdAt: Date;
+    timestamp: number;
+    messageNumber: number;
+}
+
+export interface IMetadataConversation {
+    _id: mongoose.Types.ObjectId;
+    experimentId: string;
+    messagesNumber: number;
+    createdAt: Date;
+    timestamp: number;
+    lastMessageDate: Date;
+    lastMessageTimestamp: number;
+    conversationNumber: number;
+    agent: IAgent;
+    userId: string;
+    preConversation?: object;
+    postConversation?: object;
+    maxMessages: number;
+    isFinished: boolean;
+}