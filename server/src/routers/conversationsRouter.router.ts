import { Router } from 'express';
import { convesationsController } from '../controllers/conversationsController.controller';

export const conversationsRouter = () => {
    const router = Router();
    router.get('/conversation', convesationsController.getConversation);
    router.post('/message', convesationsController.message);
    router.get('/message/stream', convesationsController.streamMessage);
    router.post('/create', convesationsController.createConversation);
<<<<<<< HEAD
    router.put('/metadata', convesationsController.updateConversationMetadata);
=======
    router.put('/ims', convesationsController.updateIms);
    router.put('/annotation', convesationsController.updateUserAnnotation);
>>>>>>> e7ac5860
    router.post('/finish', convesationsController.finishConversation);

    return router;
};
<|MERGE_RESOLUTION|>--- conflicted
+++ resolved
@@ -1,19 +1,15 @@
-import { Router } from 'express';
-import { convesationsController } from '../controllers/conversationsController.controller';
-
-export const conversationsRouter = () => {
-    const router = Router();
-    router.get('/conversation', convesationsController.getConversation);
-    router.post('/message', convesationsController.message);
-    router.get('/message/stream', convesationsController.streamMessage);
-    router.post('/create', convesationsController.createConversation);
-<<<<<<< HEAD
-    router.put('/metadata', convesationsController.updateConversationMetadata);
-=======
-    router.put('/ims', convesationsController.updateIms);
-    router.put('/annotation', convesationsController.updateUserAnnotation);
->>>>>>> e7ac5860
-    router.post('/finish', convesationsController.finishConversation);
-
-    return router;
-};
+import { Router } from 'express';
+import { convesationsController } from '../controllers/conversationsController.controller';
+
+export const conversationsRouter = () => {
+    const router = Router();
+    router.get('/conversation', convesationsController.getConversation);
+    router.post('/message', convesationsController.message);
+    router.get('/message/stream', convesationsController.streamMessage);
+    router.post('/create', convesationsController.createConversation);
+    router.put('/metadata', convesationsController.updateConversationMetadata);
+    router.put('/annotation', convesationsController.updateUserAnnotation);
+    router.post('/finish', convesationsController.finishConversation);
+
+    return router;
+};