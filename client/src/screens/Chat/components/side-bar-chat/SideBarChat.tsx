--- conflicted
+++ resolved
@@ -1,15 +1,13 @@
-<<<<<<< HEAD
 import FontSizeSwitch from '@components/common/FontSizeSwitch';
 import ExitToAppOutlinedIcon from '@mui/icons-material/ExitToAppOutlined';
 import { Box, ListItem } from '@mui/material';
 import { ListItemText, StyledListItemIcon } from '../../../Admin/components/sidebar-admin/SideBar.s';
 import { StyledList, StyledListItem } from './SideBarChat.s';
-import { ExperimentFeatures } from '@models/AppModels';
 
 interface SidebarProps {
-    setIsOpen;
-    setMessageFontSize;
-    messageFontSize;
+    setIsOpen: (open: boolean) => void;
+    setMessageFontSize: (size: 'sm' | 'lg') => void;
+    messageFontSize: 'sm' | 'lg';
 }
 
 export const SidebarChat: React.FC<SidebarProps> = ({ 
@@ -32,8 +30,6 @@
             </ListItem>
         </Box>
         
-
-        
         <Box paddingLeft={'16px'}>
             <ListItemText width={'80%'} textAlign={'left'} sx={{ fontSize: '0.875rem' }}>
                 Font Size:
@@ -41,73 +37,4 @@
             <FontSizeSwitch fontSize={messageFontSize} setFontSize={setMessageFontSize} />
         </Box>
     </StyledList>
-);
-=======
-import FontSizeSwitch from '@components/common/FontSizeSwitch';
-import ExitToAppOutlinedIcon from '@mui/icons-material/ExitToAppOutlined';
-import { SmartToy as BotIcon } from '@mui/icons-material';
-import { Box, ListItem, Switch, FormControlLabel } from '@mui/material';
-import { ListItemText, StyledListItemIcon } from '../../../Admin/components/sidebar-admin/SideBar.s';
-import { StyledList, StyledListItem } from './SideBarChat.s';
-
-interface SidebarProps {
-    setIsOpen: (open: boolean) => void;
-    setMessageFontSize: (size: 'sm' | 'lg') => void;
-    messageFontSize: 'sm' | 'lg';
-    showDIDAgent?: boolean;
-    onToggleDIDAgent?: () => void;
-}
-
-export const SidebarChat: React.FC<SidebarProps> = ({ 
-    setIsOpen, 
-    messageFontSize, 
-    setMessageFontSize,
-    showDIDAgent = false,
-    onToggleDIDAgent
-}) => (
-    <StyledList>
-        <Box>
-            <StyledListItem onClick={() => setIsOpen(true)}>
-                <StyledListItemIcon>
-                    <ExitToAppOutlinedIcon />
-                    <ListItemText>Finish</ListItemText>
-                </StyledListItemIcon>
-            </StyledListItem>
-            <ListItem>
-                <ListItemText textAlign={'left'} sx={{ fontSize: '0.875rem' }}>
-                    To conclude, click 'Finish' and complete a short questionnaire. Thank you for your cooperation!
-                </ListItemText>
-            </ListItem>
-        </Box>
-
-        {/* D-ID Agent 控制开关 */}
-        {onToggleDIDAgent && (
-            <Box paddingLeft={'16px'} paddingY={1}>
-                <FormControlLabel
-                    control={
-                        <Switch
-                            checked={showDIDAgent}
-                            onChange={onToggleDIDAgent}
-                            size="small"
-                            color="primary"
-                        />
-                    }
-                    label={
-                        <Box sx={{ display: 'flex', alignItems: 'center', gap: 1 }}>
-                            <BotIcon fontSize="small" />
-                            <span style={{ fontSize: '0.875rem' }}>AI Avatar</span>
-                        </Box>
-                    }
-                />
-            </Box>
-        )}
-
-        <Box paddingLeft={'16px'}>
-            <ListItemText width={'80%'} textAlign={'left'}>
-                Font Size:
-            </ListItemText>
-            <FontSizeSwitch fontSize={messageFontSize} setFontSize={setMessageFontSize} />
-        </Box>
-    </StyledList>
-);
->>>>>>> 89dbcae8
+);