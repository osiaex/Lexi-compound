--- conflicted
+++ resolved
@@ -1,173 +1,158 @@
-import { getConversation, updateUserAnnotation } from '@DAL/server-requests/conversations';
-import FinishConversationDialog from '@components/common/FinishConversationDialog';
-import LoadingPage from '@components/common/LoadingPage';
-import { SnackbarStatus, useSnackbar } from '@contexts/SnackbarProvider';
-import { useConversationId } from '@hooks/useConversationId';
-import useEffectAsync from '@hooks/useEffectAsync';
-import { Dialog, Grid, useMediaQuery } from '@mui/material';
-import theme from '@root/Theme';
-import { useEffect, useRef, useState } from 'react';
-import { useNavigate } from 'react-router-dom';
-<<<<<<< HEAD
-import { getExperimentCoversationForms } from '../../DAL/server-requests/experiments';
-import { ConversationForm } from '../../components/forms/conversation-form/ConversationForm';
-import { useExperimentId } from '../../hooks/useExperimentId';
-=======
-import { getExperimentFeatures } from '../../DAL/server-requests/experiments';
-import { useExperimentId } from '../../hooks/useExperimentId';
-import { UserAnnotation } from '../../models/AppModels';
->>>>>>> e7ac5860
-import { MainContainer, MessageListContainer, SectionContainer, SectionInnerContainer } from './ChatPage.s';
-import MessageList from './components/MessageList';
-import InputBox from './components/input-box/InputBox';
-import { SidebarChat } from './components/side-bar-chat/SideBarChat';
-
-interface ChatPageProps {
-    isFinishDialogOpen: boolean;
-    setIsFinishDialogOpen: (open: boolean) => void;
-}
-
-const ChatPage: React.FC<ChatPageProps> = ({ isFinishDialogOpen, setIsFinishDialogOpen }) => {
-    const navigate = useNavigate();
-    const messagesRef = useRef(null);
-    const { openSnackbar } = useSnackbar();
-    const [messages, setMessages] = useState([]);
-<<<<<<< HEAD
-    const [conversationForms, setConversationForms] = useState({
-        preConversation: null,
-        postConversation: null,
-    });
-    const [messageFontSize, setMessageFontSize] = useState<'sm' | 'lg'>('lg');
-=======
->>>>>>> e7ac5860
-    const [surveyOpen, setIsSurveyOpen] = useState(false);
-    const [isPageLoading, setIsPageLoading] = useState(true);
-    const [experimentFeatures, setExperimentFeatures] = useState(null);
-    const [messageFontSize, setMessageFontSize] = useState<'sm' | 'lg'>('lg');
-    const [isMessageLoading, setIsMessageLoading] = useState(false);
-    const isMobile = useMediaQuery(theme.breakpoints.down('sm'));
-    const questionnaireLink = 'https://docs.google.com/forms/u/0/?tgif=d&ec=asw-forms-hero-goto';
-    const conversationId = useConversationId();
-    const experimentId = useExperimentId();
-
-    useEffect(() => {
-        if (messagesRef.current) {
-            messagesRef.current.scrollTop = messagesRef.current.scrollHeight;
-        }
-    }, [messages]);
-
-    useEffectAsync(async () => {
-        const imsAnsweredKey = `imsPreAnswered-${conversationId}`;
-        const imsAnswered = sessionStorage.getItem(imsAnsweredKey);
-        try {
-<<<<<<< HEAD
-            const [conversation, conversationForms] = await Promise.all([
-                getConversation(conversationId),
-                getExperimentCoversationForms(experimentId),
-            ]);
-            if (!imsAnswered && conversationForms.preConversation) {
-                setIsSurveyOpen(true);
-            }
-            setConversationForms(conversationForms);
-=======
-            const [conversation, experimentFeaturesRes] = await Promise.all([
-                getConversation(conversationId),
-                getExperimentFeatures(experimentId),
-            ]);
-            setExperimentFeatures(experimentFeaturesRes);
->>>>>>> e7ac5860
-            setMessages(conversation.length ? conversation : []);
-            setIsPageLoading(false);
-        } catch (err) {
-            openSnackbar('Failed to load conversation', SnackbarStatus.ERROR);
-            navigate(-1);
-        }
-    }, []);
-
-    const handleImsSurveyDone = () => {
-        const imsAnsweredKey = `imsPreAnswered-${conversationId}`;
-        sessionStorage.setItem(imsAnsweredKey, 'true');
-        setIsSurveyOpen(false);
-    };
-
-    const handleUpdateUserAnnotation = async (messageId: string, userAnnotation: UserAnnotation) => {
-        try {
-            await updateUserAnnotation(messageId, userAnnotation);
-            setMessages(
-                messages.map((message) => (message._id === messageId ? { ...message, userAnnotation } : message)),
-            );
-        } catch (error) {
-            console.log(error);
-        }
-    };
-
-    return isPageLoading ? (
-        <LoadingPage />
-    ) : (
-        <MainContainer container>
-            {!isMobile && (
-                <Grid item xs={2} sm={2} md={2} lg={2} style={{ backgroundColor: '#f5f5f5' }}>
-                    <SidebarChat
-                        setIsOpen={setIsFinishDialogOpen}
-                        setMessageFontSize={setMessageFontSize}
-                        messageFontSize={messageFontSize}
-                    />
-                </Grid>
-            )}
-            <Grid item xs={12} sm={10} md={10} lg={10}>
-                <SectionContainer>
-                    <SectionInnerContainer container direction="column">
-                        <MessageListContainer ref={messagesRef} item>
-                            <MessageList
-                                isMobile={isMobile}
-                                messages={messages}
-                                isMessageLoading={isMessageLoading}
-                                size={messageFontSize}
-                                handleUpdateUserAnnotation={handleUpdateUserAnnotation}
-                                experimentHasUserAnnotation={experimentFeatures?.userAnnotation}
-                            />
-                        </MessageListContainer>
-                        <Grid item display={'flex'} justifyContent={'center'}>
-                            <InputBox
-                                isMobile={isMobile}
-                                messages={messages}
-                                setMessages={setMessages}
-                                conversationId={conversationId}
-                                setIsMessageLoading={setIsMessageLoading}
-                                fontSize={messageFontSize}
-                                isStreamMessage={experimentFeatures?.streamMessage}
-                            />
-                        </Grid>
-                    </SectionInnerContainer>
-                </SectionContainer>
-            </Grid>
-            {isFinishDialogOpen && (
-                <FinishConversationDialog
-                    open={isFinishDialogOpen}
-                    setIsOpen={setIsFinishDialogOpen}
-                    questionnaireLink={questionnaireLink}
-                    form={conversationForms.postConversation}
-                />
-            )}
-            <Dialog
-                open={surveyOpen}
-                maxWidth={'lg'}
-                fullScreen={isMobile}
-                PaperProps={{
-                    style: {
-                        maxHeight: isMobile ? 'none' : '70vh',
-                        overflow: 'auto',
-                    },
-                }}
-            >
-                <ConversationForm
-                    form={conversationForms.preConversation}
-                    isPreConversation={true}
-                    handleDone={handleImsSurveyDone}
-                />
-            </Dialog>
-        </MainContainer>
-    );
-};
-
-export default ChatPage;
+import { getConversation, updateUserAnnotation } from '@DAL/server-requests/conversations';
+import FinishConversationDialog from '@components/common/FinishConversationDialog';
+import LoadingPage from '@components/common/LoadingPage';
+import { SnackbarStatus, useSnackbar } from '@contexts/SnackbarProvider';
+import { useConversationId } from '@hooks/useConversationId';
+import useEffectAsync from '@hooks/useEffectAsync';
+import { Dialog, Grid, useMediaQuery } from '@mui/material';
+import theme from '@root/Theme';
+import { useEffect, useRef, useState } from 'react';
+import { useNavigate } from 'react-router-dom';
+import { getExperimentCoversationForms, getExperimentFeatures } from '../../DAL/server-requests/experiments';
+import { ConversationForm } from '../../components/forms/conversation-form/ConversationForm';
+import { useExperimentId } from '../../hooks/useExperimentId';
+import { UserAnnotation } from '../../models/AppModels';
+import { MainContainer, MessageListContainer, SectionContainer, SectionInnerContainer } from './ChatPage.s';
+import MessageList from './components/MessageList';
+import InputBox from './components/input-box/InputBox';
+import { SidebarChat } from './components/side-bar-chat/SideBarChat';
+
+interface ChatPageProps {
+    isFinishDialogOpen: boolean;
+    setIsFinishDialogOpen: (open: boolean) => void;
+}
+
+const ChatPage: React.FC<ChatPageProps> = ({ isFinishDialogOpen, setIsFinishDialogOpen }) => {
+    const navigate = useNavigate();
+    const messagesRef = useRef(null);
+    const { openSnackbar } = useSnackbar();
+    const [messages, setMessages] = useState([]);
+    const [conversationForms, setConversationForms] = useState({
+        preConversation: null,
+        postConversation: null,
+    });
+    const [messageFontSize, setMessageFontSize] = useState<'sm' | 'lg'>('lg');
+    const [surveyOpen, setIsSurveyOpen] = useState(false);
+    const [isPageLoading, setIsPageLoading] = useState(true);
+    const [experimentFeatures, setExperimentFeatures] = useState(null);
+    const [isMessageLoading, setIsMessageLoading] = useState(false);
+    const isMobile = useMediaQuery(theme.breakpoints.down('sm'));
+    const questionnaireLink = 'https://docs.google.com/forms/u/0/?tgif=d&ec=asw-forms-hero-goto';
+    const conversationId = useConversationId();
+    const experimentId = useExperimentId();
+
+    useEffect(() => {
+        if (messagesRef.current) {
+            messagesRef.current.scrollTop = messagesRef.current.scrollHeight;
+        }
+    }, [messages]);
+
+    useEffectAsync(async () => {
+        const preConversationFormAnsweredKey = `preConversationFormAnswered-${conversationId}`;
+        const preConversationFormAnsweredKeyAnswered = sessionStorage.getItem(preConversationFormAnsweredKey);
+        try {
+            const [conversation, conversationForms, experimentFeaturesRes] = await Promise.all([
+                getConversation(conversationId),
+                getExperimentCoversationForms(experimentId),
+                getExperimentFeatures(experimentId),
+            ]);
+            if (!preConversationFormAnsweredKeyAnswered && conversationForms.preConversation) {
+                setIsSurveyOpen(true);
+            }
+            setConversationForms(conversationForms);
+            setExperimentFeatures(experimentFeaturesRes);
+            setMessages(conversation.length ? conversation : []);
+            setIsPageLoading(false);
+        } catch (err) {
+            openSnackbar('Failed to load conversation', SnackbarStatus.ERROR);
+            navigate(-1);
+        }
+    }, []);
+
+    const handlePreConversationSurveyDone = () => {
+        const preConversationFormAnsweredKey = `preConversationFormAnswered-${conversationId}`;
+        sessionStorage.setItem(preConversationFormAnsweredKey, 'true');
+        setIsSurveyOpen(false);
+    };
+
+    const handleUpdateUserAnnotation = async (messageId: string, userAnnotation: UserAnnotation) => {
+        try {
+            await updateUserAnnotation(messageId, userAnnotation);
+            setMessages(
+                messages.map((message) => (message._id === messageId ? { ...message, userAnnotation } : message)),
+            );
+        } catch (error) {
+            console.log(error);
+        }
+    };
+
+    return isPageLoading ? (
+        <LoadingPage />
+    ) : (
+        <MainContainer container>
+            {!isMobile && (
+                <Grid item xs={2} sm={2} md={2} lg={2} style={{ backgroundColor: '#f5f5f5' }}>
+                    <SidebarChat
+                        setIsOpen={setIsFinishDialogOpen}
+                        setMessageFontSize={setMessageFontSize}
+                        messageFontSize={messageFontSize}
+                    />
+                </Grid>
+            )}
+            <Grid item xs={12} sm={10} md={10} lg={10}>
+                <SectionContainer>
+                    <SectionInnerContainer container direction="column">
+                        <MessageListContainer ref={messagesRef} item>
+                            <MessageList
+                                isMobile={isMobile}
+                                messages={messages}
+                                isMessageLoading={isMessageLoading}
+                                size={messageFontSize}
+                                handleUpdateUserAnnotation={handleUpdateUserAnnotation}
+                                experimentHasUserAnnotation={experimentFeatures?.userAnnotation}
+                            />
+                        </MessageListContainer>
+                        <Grid item display={'flex'} justifyContent={'center'}>
+                            <InputBox
+                                isMobile={isMobile}
+                                messages={messages}
+                                setMessages={setMessages}
+                                conversationId={conversationId}
+                                setIsMessageLoading={setIsMessageLoading}
+                                fontSize={messageFontSize}
+                                isStreamMessage={experimentFeatures?.streamMessage}
+                            />
+                        </Grid>
+                    </SectionInnerContainer>
+                </SectionContainer>
+            </Grid>
+            {isFinishDialogOpen && (
+                <FinishConversationDialog
+                    open={isFinishDialogOpen}
+                    setIsOpen={setIsFinishDialogOpen}
+                    questionnaireLink={questionnaireLink}
+                    form={conversationForms.postConversation}
+                />
+            )}
+            <Dialog
+                open={surveyOpen}
+                maxWidth={'lg'}
+                fullScreen={isMobile}
+                PaperProps={{
+                    style: {
+                        maxHeight: isMobile ? 'none' : '70vh',
+                        overflow: 'auto',
+                    },
+                }}
+            >
+                <ConversationForm
+                    form={conversationForms.preConversation}
+                    isPreConversation={true}
+                    handleDone={handlePreConversationSurveyDone}
+                />
+            </Dialog>
+        </MainContainer>
+    );
+};
+
+export default ChatPage;