import { MessageType } from '@root/models/AppModels';
import { ApiPaths } from '../constants';
import axiosInstance from './AxiosInstance';

const serialize = (obj) =>
    Object.keys(obj)
        .map((key) => `${encodeURIComponent(key)}=${encodeURIComponent(obj[key])}`)
        .join('&');

export const sendMessage = async (message: MessageType, conversationId: string): Promise<{ message: string }> => {
    try {
        const response = await axiosInstance.post(`/${ApiPaths.CONVERSATIONS_PATH}/message`, {
            message,
            conversationId,
        });
        return response.data;
    } catch (error) {
        throw error;
    }
};

export const sendStreamMessage = (
    message: MessageType,
    conversationId: string,
    onMessageReceived: (message: string) => void,
    onError: (error?: Event | { code: number; message: string }) => void,
) => {
    const eventSource = new EventSource(
        `${process.env.REACT_APP_API_URL}/${ApiPaths.CONVERSATIONS_PATH}/message/stream?${serialize(
            message,
        )}&conversationId=${conversationId}`,
    );

    eventSource.addEventListener('close', () => {
        console.log('Server is closing the connection.');
        eventSource.close();
    });

    eventSource.onmessage = (event) => {
        if (!event.data.trim()) {
            return;
        }

        const data = JSON.parse(event.data);

        if (data.error) {
            if (onError) {
                onError(data.error);
            }
            eventSource.close();
            return;
        }

        onMessageReceived(data.message);
    };

    eventSource.onerror = (error) => {
        if (eventSource.readyState === EventSource.CLOSED) {
            console.log('Connection was closed normally.');
        } else if (onError) {
            onError(error);
        }
        eventSource.close();
    };
};

export const createConversation = async (
    userId: string,
    numberOfConversations: number,
    experimentId: string,
): Promise<string> => {
    try {
        const response = await axiosInstance.post(`/${ApiPaths.CONVERSATIONS_PATH}/create`, {
            userId,
            numberOfConversations,
            experimentId,
        });
        return response.data;
    } catch (error) {
        throw error;
    }
};

export const getConversation = async (conversationId: string): Promise<MessageType[]> => {
    try {
        const response = await axiosInstance.get(
            `/${ApiPaths.CONVERSATIONS_PATH}/conversation?conversationId=${conversationId}`,
        );
        return response.data;
    } catch (error) {
        throw error;
    }
};

export const updateIMS = async (
    conversationId: string,
    imsValues: object,
    isPreConversation: boolean,
): Promise<void> => {
    try {
        await axiosInstance.put(`/${ApiPaths.CONVERSATIONS_PATH}/ims`, {
            conversationId,
            imsValues,
            isPreConversation,
        });
        return;
    } catch (error) {
        throw error;
    }
};

<<<<<<< HEAD
export const updateConversationMetadata = async (
    conversationId: string,
    data: object,
    isPreConversation: boolean,
): Promise<void> => {
    try {
        await axiosInstance.put(`/${ApiPaths.CONVERSATIONS_PATH}/metadata`, {
            conversationId,
            data,
            isPreConversation,
=======
export const finishConversation = async (
    conversationId: string,
    experimentId: string,
    isAdmin: boolean,
): Promise<void> => {
    try {
        await axiosInstance.post(`/${ApiPaths.CONVERSATIONS_PATH}/finish`, {
            conversationId,
            experimentId,
            isAdmin,
>>>>>>> 43f22864
        });
        return;
    } catch (error) {
        throw error;
    }
};
<|MERGE_RESOLUTION|>--- conflicted
+++ resolved
@@ -1,140 +1,127 @@
-import { MessageType } from '@root/models/AppModels';
-import { ApiPaths } from '../constants';
-import axiosInstance from './AxiosInstance';
-
-const serialize = (obj) =>
-    Object.keys(obj)
-        .map((key) => `${encodeURIComponent(key)}=${encodeURIComponent(obj[key])}`)
-        .join('&');
-
-export const sendMessage = async (message: MessageType, conversationId: string): Promise<{ message: string }> => {
-    try {
-        const response = await axiosInstance.post(`/${ApiPaths.CONVERSATIONS_PATH}/message`, {
-            message,
-            conversationId,
-        });
-        return response.data;
-    } catch (error) {
-        throw error;
-    }
-};
-
-export const sendStreamMessage = (
-    message: MessageType,
-    conversationId: string,
-    onMessageReceived: (message: string) => void,
-    onError: (error?: Event | { code: number; message: string }) => void,
-) => {
-    const eventSource = new EventSource(
-        `${process.env.REACT_APP_API_URL}/${ApiPaths.CONVERSATIONS_PATH}/message/stream?${serialize(
-            message,
-        )}&conversationId=${conversationId}`,
-    );
-
-    eventSource.addEventListener('close', () => {
-        console.log('Server is closing the connection.');
-        eventSource.close();
-    });
-
-    eventSource.onmessage = (event) => {
-        if (!event.data.trim()) {
-            return;
-        }
-
-        const data = JSON.parse(event.data);
-
-        if (data.error) {
-            if (onError) {
-                onError(data.error);
-            }
-            eventSource.close();
-            return;
-        }
-
-        onMessageReceived(data.message);
-    };
-
-    eventSource.onerror = (error) => {
-        if (eventSource.readyState === EventSource.CLOSED) {
-            console.log('Connection was closed normally.');
-        } else if (onError) {
-            onError(error);
-        }
-        eventSource.close();
-    };
-};
-
-export const createConversation = async (
-    userId: string,
-    numberOfConversations: number,
-    experimentId: string,
-): Promise<string> => {
-    try {
-        const response = await axiosInstance.post(`/${ApiPaths.CONVERSATIONS_PATH}/create`, {
-            userId,
-            numberOfConversations,
-            experimentId,
-        });
-        return response.data;
-    } catch (error) {
-        throw error;
-    }
-};
-
-export const getConversation = async (conversationId: string): Promise<MessageType[]> => {
-    try {
-        const response = await axiosInstance.get(
-            `/${ApiPaths.CONVERSATIONS_PATH}/conversation?conversationId=${conversationId}`,
-        );
-        return response.data;
-    } catch (error) {
-        throw error;
-    }
-};
-
-export const updateIMS = async (
-    conversationId: string,
-    imsValues: object,
-    isPreConversation: boolean,
-): Promise<void> => {
-    try {
-        await axiosInstance.put(`/${ApiPaths.CONVERSATIONS_PATH}/ims`, {
-            conversationId,
-            imsValues,
-            isPreConversation,
-        });
-        return;
-    } catch (error) {
-        throw error;
-    }
-};
-
-<<<<<<< HEAD
-export const updateConversationMetadata = async (
-    conversationId: string,
-    data: object,
-    isPreConversation: boolean,
-): Promise<void> => {
-    try {
-        await axiosInstance.put(`/${ApiPaths.CONVERSATIONS_PATH}/metadata`, {
-            conversationId,
-            data,
-            isPreConversation,
-=======
-export const finishConversation = async (
-    conversationId: string,
-    experimentId: string,
-    isAdmin: boolean,
-): Promise<void> => {
-    try {
-        await axiosInstance.post(`/${ApiPaths.CONVERSATIONS_PATH}/finish`, {
-            conversationId,
-            experimentId,
-            isAdmin,
->>>>>>> 43f22864
-        });
-        return;
-    } catch (error) {
-        throw error;
-    }
-};
+import { MessageType } from '@root/models/AppModels';
+import { ApiPaths } from '../constants';
+import axiosInstance from './AxiosInstance';
+
+const serialize = (obj) =>
+    Object.keys(obj)
+        .map((key) => `${encodeURIComponent(key)}=${encodeURIComponent(obj[key])}`)
+        .join('&');
+
+export const sendMessage = async (message: MessageType, conversationId: string): Promise<{ message: string }> => {
+    try {
+        const response = await axiosInstance.post(`/${ApiPaths.CONVERSATIONS_PATH}/message`, {
+            message,
+            conversationId,
+        });
+        return response.data;
+    } catch (error) {
+        throw error;
+    }
+};
+
+export const sendStreamMessage = (
+    message: MessageType,
+    conversationId: string,
+    onMessageReceived: (message: string) => void,
+    onError: (error?: Event | { code: number; message: string }) => void,
+) => {
+    const eventSource = new EventSource(
+        `${process.env.REACT_APP_API_URL}/${ApiPaths.CONVERSATIONS_PATH}/message/stream?${serialize(
+            message,
+        )}&conversationId=${conversationId}`,
+    );
+
+    eventSource.addEventListener('close', () => {
+        console.log('Server is closing the connection.');
+        eventSource.close();
+    });
+
+    eventSource.onmessage = (event) => {
+        if (!event.data.trim()) {
+            return;
+        }
+
+        const data = JSON.parse(event.data);
+
+        if (data.error) {
+            if (onError) {
+                onError(data.error);
+            }
+            eventSource.close();
+            return;
+        }
+
+        onMessageReceived(data.message);
+    };
+
+    eventSource.onerror = (error) => {
+        if (eventSource.readyState === EventSource.CLOSED) {
+            console.log('Connection was closed normally.');
+        } else if (onError) {
+            onError(error);
+        }
+        eventSource.close();
+    };
+};
+
+export const createConversation = async (
+    userId: string,
+    numberOfConversations: number,
+    experimentId: string,
+): Promise<string> => {
+    try {
+        const response = await axiosInstance.post(`/${ApiPaths.CONVERSATIONS_PATH}/create`, {
+            userId,
+            numberOfConversations,
+            experimentId,
+        });
+        return response.data;
+    } catch (error) {
+        throw error;
+    }
+};
+
+export const getConversation = async (conversationId: string): Promise<MessageType[]> => {
+    try {
+        const response = await axiosInstance.get(
+            `/${ApiPaths.CONVERSATIONS_PATH}/conversation?conversationId=${conversationId}`,
+        );
+        return response.data;
+    } catch (error) {
+        throw error;
+    }
+};
+
+export const updateConversationMetadata = async (
+    conversationId: string,
+    data: object,
+    isPreConversation: boolean,
+): Promise<void> => {
+    try {
+        await axiosInstance.put(`/${ApiPaths.CONVERSATIONS_PATH}/metadata`, {
+            conversationId,
+            data,
+            isPreConversation,
+        });
+        return;
+    } catch (error) {
+        throw error;
+    }
+};
+
+export const finishConversation = async (
+    conversationId: string,
+    experimentId: string,
+    isAdmin: boolean,
+): Promise<void> => {
+    try {
+        await axiosInstance.post(`/${ApiPaths.CONVERSATIONS_PATH}/finish`, {
+            conversationId,
+            experimentId,
+            isAdmin,
+        });
+        return;
+    } catch (error) {
+        throw error;
+    }
+};