--- conflicted
+++ resolved
@@ -1,128 +1,126 @@
-import { AbAgentsType, AgentType, FormType } from '@models/AppModels';
-
-export const defaultSliderSettings = {
-    temperature: 1,
-    maxTokens: 256,
-    topP: 1,
-    frequencyPenalty: 0,
-    presencePenalty: 0,
-} as const;
-
-export const agentsOptions = ['gpt-3.5-turbo', 'gpt-4-1106-preview'] as const;
-
-export const defaultSettings: AgentType = {
-    _id: '',
-    title: '',
-    summary: '',
-    systemStarterPrompt: '',
-    beforeUserSentencePrompt: '',
-    afterUserSentencePrompt: '',
-    firstChatSentence: '',
-    model: agentsOptions[0],
-    temperature: null,
-    maxTokens: null,
-    topP: null,
-    frequencyPenalty: null,
-    presencePenalty: null,
-    stopSequences: [],
-};
-
-export const defaultAbAgents: AbAgentsType = {
-    agentA: null,
-    distA: 50,
-    agentB: null,
-    distB: 50,
-} as const;
-
-export const defaultExperiment = {
-    title: '',
-    description: '',
-    agentsMode: 'Single',
-    activeAgent: null,
-    abAgents: null,
-    isActive: true,
-    maxMessages: undefined,
-    maxConversations: undefined,
-    maxParticipants: undefined,
-    displaySettings: {
-        welcomeHeader: 'Welcome',
-        welcomeContent:
-            'This is an experiment that is being carried out by Cambridge University.\nHere you will have a therapy session with a chat bot.\nThe conversation is completely anonymous.\nFeel free to share as you like.',
-    },
-<<<<<<< HEAD
-    experimentForms: {
-        registration: null,
-        preConversation: null,
-        postConversation: null,
-=======
-    experimentFeatures: {
-        userAnnotation: false,
-        streamMessage: false,
->>>>>>> e7ac5860
-    },
-} as const;
-
-export const initialSlidersEnabled = {
-    temperatureEnabled: false,
-    maxTokensEnabled: false,
-    topPEnabled: false,
-    frequencyPenaltyEnabled: false,
-    presencePenaltyEnabled: false,
-} as const;
-
-export const ApiPaths = {
-    CONVERSATIONS_PATH: 'conversations',
-    USERS_PATH: 'users',
-    DATA_AGGREGATION_PATH: 'dataAggregation',
-    AGENTS_PATH: 'agents',
-    EXPERIMENTS_PATH: 'experiments',
-    FORMS_PATH: 'forms',
-} as const;
-
-export const AdminSections = {
-    AGENTS: 'agents',
-    EXPERIMENTS: 'experiments',
-    FORMS: 'forms',
-    DATA: 'data',
-    SETTINGS: 'settings',
-} as const;
-
-export const defaultQuestionProps = {
-    'binary-radio-selector': { fieldKey: '', label: 'Example For a binary question:', required: true },
-    'scale-radio': {
-        fieldKey: '',
-        label: 'Choose on the scale:',
-        left: 'Left Option',
-        right: 'Right Option',
-        range: 5,
-        required: true,
-        numbered: false,
-    },
-    'selection-text-input': {
-        fieldKey: '',
-        label: 'Select an option',
-        required: true,
-        selectionOptions: [{ label: 'Option 1', value: 'option1' }],
-    },
-    'number-input': {
-        fieldKey: '',
-        label: 'Insert a number',
-        min: 0,
-        max: 100,
-        defaultValue: null,
-        required: true,
-    },
-    'radio-selection': {
-        fieldKey: '',
-        label: 'Select one of the following options:',
-        required: true,
-        selectionOptions: [{ label: 'Option 1', value: 'option1' }],
-    },
-};
-
-export const defaultForm: FormType = {
-    name: 'Untitled',
-    title: '',
-    instructions: '',
-    questions: [{ type: 'selection-text-input', props: defaultQuestionProps['selection-text-input'] }],
-};
+import { AbAgentsType, AgentType, FormType } from '@models/AppModels';
+
+export const defaultSliderSettings = {
+    temperature: 1,
+    maxTokens: 256,
+    topP: 1,
+    frequencyPenalty: 0,
+    presencePenalty: 0,
+} as const;
+
+export const agentsOptions = ['gpt-3.5-turbo', 'gpt-4-1106-preview'] as const;
+
+export const defaultSettings: AgentType = {
+    _id: '',
+    title: '',
+    summary: '',
+    systemStarterPrompt: '',
+    beforeUserSentencePrompt: '',
+    afterUserSentencePrompt: '',
+    firstChatSentence: '',
+    model: agentsOptions[0],
+    temperature: null,
+    maxTokens: null,
+    topP: null,
+    frequencyPenalty: null,
+    presencePenalty: null,
+    stopSequences: [],
+};
+
+export const defaultAbAgents: AbAgentsType = {
+    agentA: null,
+    distA: 50,
+    agentB: null,
+    distB: 50,
+} as const;
+
+export const defaultExperiment = {
+    title: '',
+    description: '',
+    agentsMode: 'Single',
+    activeAgent: null,
+    abAgents: null,
+    isActive: true,
+    maxMessages: undefined,
+    maxConversations: undefined,
+    maxParticipants: undefined,
+    displaySettings: {
+        welcomeHeader: 'Welcome',
+        welcomeContent:
+            'This is an experiment that is being carried out by Cambridge University.\nHere you will have a therapy session with a chat bot.\nThe conversation is completely anonymous.\nFeel free to share as you like.',
+    },
+    experimentForms: {
+        registration: null,
+        preConversation: null,
+        postConversation: null,
+    },
+    experimentFeatures: {
+        userAnnotation: false,
+        streamMessage: false,
+    },
+} as const;
+
+export const initialSlidersEnabled = {
+    temperatureEnabled: false,
+    maxTokensEnabled: false,
+    topPEnabled: false,
+    frequencyPenaltyEnabled: false,
+    presencePenaltyEnabled: false,
+} as const;
+
+export const ApiPaths = {
+    CONVERSATIONS_PATH: 'conversations',
+    USERS_PATH: 'users',
+    DATA_AGGREGATION_PATH: 'dataAggregation',
+    AGENTS_PATH: 'agents',
+    EXPERIMENTS_PATH: 'experiments',
+    FORMS_PATH: 'forms',
+} as const;
+
+export const AdminSections = {
+    AGENTS: 'agents',
+    EXPERIMENTS: 'experiments',
+    FORMS: 'forms',
+    DATA: 'data',
+    SETTINGS: 'settings',
+} as const;
+
+export const defaultQuestionProps = {
+    'binary-radio-selector': { fieldKey: '', label: 'Example For a binary question:', required: true },
+    'scale-radio': {
+        fieldKey: '',
+        label: 'Choose on the scale:',
+        left: 'Left Option',
+        right: 'Right Option',
+        range: 5,
+        required: true,
+        numbered: false,
+    },
+    'selection-text-input': {
+        fieldKey: '',
+        label: 'Select an option',
+        required: true,
+        selectionOptions: [{ label: 'Option 1', value: 'option1' }],
+    },
+    'number-input': {
+        fieldKey: '',
+        label: 'Insert a number',
+        min: 0,
+        max: 100,
+        defaultValue: null,
+        required: true,
+    },
+    'radio-selection': {
+        fieldKey: '',
+        label: 'Select one of the following options:',
+        required: true,
+        selectionOptions: [{ label: 'Option 1', value: 'option1' }],
+    },
+};
+
+export const defaultForm: FormType = {
+    name: 'Untitled',
+    title: '',
+    instructions: '',
+    questions: [{ type: 'selection-text-input', props: defaultQuestionProps['selection-text-input'] }],
+};