import { setActiveUser } from '@DAL/redux/reducers/activeUserReducer';
import { registerUser } from '@DAL/server-requests/users';
import { SnackbarStatus, useSnackbar } from '@contexts/SnackbarProvider';
import { NewUserInfoType } from '@models/AppModels';
import { Box, CircularProgress, Container } from '@mui/material';
import { useState } from 'react';
import { useForm } from 'react-hook-form';
import { useDispatch } from 'react-redux';
<<<<<<< HEAD
import { getExperimentRegistrationForm } from '../../DAL/server-requests/experiments';
import useEffectAsync from '../../hooks/useEffectAsync';
import { FirstRegisterForm } from './FirstRegistrationForm';
import { FinalRegisterForm } from './final-register-form/FinalRegistrationForm';
import TermsOfConditions from './terms-of-conditions/TermsOfConditions';
=======
import { FirstRegisterForm } from './FirstRegestrationForm';
import { FinalRegisterForm } from './final-register-form/FinalRegestrationForm';
>>>>>>> 43f22864

interface RegisterFormProps {
    experimentId: string;
    setShowFormTypeButtons: (show: boolean) => void;
}

export const RegisterForm: React.FC<RegisterFormProps> = ({ experimentId, setShowFormTypeButtons }) => {
    const [page, setPage] = useState(1);
    const [form, setForm] = useState(null);
    const dispatch = useDispatch();
    const { openSnackbar } = useSnackbar();
<<<<<<< HEAD
    const [isAgreedTerms, setIsAgreedTerms] = useState(false);
    const [isLoading, setIsLoading] = useState(true);

=======
>>>>>>> 43f22864
    const {
        register,
        handleSubmit,
        setError,
        getValues,
        setValue,
        control,
        formState: { errors },
    } = useForm();

    useEffectAsync(async () => {
        const res = await getExperimentRegistrationForm(experimentId);
        setForm(res);
        setIsLoading(false);
    }, []);

    const goToPage = (page: number) => {
        if (page === 1) {
            setShowFormTypeButtons(true);
        } else {
            setShowFormTypeButtons(false);
        }
        setPage(page);
    };

    const onSubmit = async (data: NewUserInfoType) => {
        try {
            const user = await registerUser(data, experimentId);
            dispatch(setActiveUser(user));
        } catch (error) {
            if (error?.response?.status === 403) {
                openSnackbar('Experiment Is Not Active', SnackbarStatus.ERROR);
                return;
            }
            openSnackbar('Registration Failed', SnackbarStatus.ERROR);
        }
    };

    const handleFirstRegistrationSubmit = async (data: NewUserInfoType) => {
        if (form?.termsOfConditions) {
            goToPage(2);
        } else if (form) {
            goToPage(3);
        } else {
            await onSubmit(data);
        }
    };

    const handleTermsOfConditionSubmit = () => {
        if (form) {
            goToPage(3);
        } else {
            handleSubmit(onSubmit)();
        }
    };

    return (
        <Container component="main" maxWidth={page !== 1 ? 'sm' : 'xs'}>
            <Box display={'flex'} justifyContent={'center'} marginTop={page === 2 ? 0 : 3}>
                {isLoading ? (
                    <CircularProgress size={80} />
                ) : page === 1 ? (
                    <FirstRegisterForm
                        setPage={goToPage}
                        getValues={getValues}
                        setError={setError}
                        handleSubmit={handleSubmit}
                        setValue={setValue}
                        experimentId={experimentId}
                        register={register}
                        errors={errors}
                        onSubmit={handleFirstRegistrationSubmit}
                        buttonLabel={!form && !form?.termsOfConditions ? 'Sign Up' : 'Continue'}
                    />
<<<<<<< HEAD
                ) : page === 2 ? (
                    <TermsOfConditions
                        setPage={goToPage}
                        isAgreed={isAgreedTerms}
                        setIsAgreed={setIsAgreedTerms}
                        onSubmit={handleTermsOfConditionSubmit}
                    />
=======
>>>>>>> 43f22864
                ) : (
                    <FinalRegisterForm
                        setValue={setValue}
                        register={register}
                        errors={errors}
                        getValues={getValues}
                        handleSubmit={handleSubmit(onSubmit)}
                        setPage={goToPage}
                        handleGoBack={() => (form?.termsOfConditions ? goToPage(2) : goToPage(1))}
                        control={control}
                        form={form}
                    />
                )}
            </Box>
        </Container>
    );
};
<|MERGE_RESOLUTION|>--- conflicted
+++ resolved
@@ -1,136 +1,125 @@
-import { setActiveUser } from '@DAL/redux/reducers/activeUserReducer';
-import { registerUser } from '@DAL/server-requests/users';
-import { SnackbarStatus, useSnackbar } from '@contexts/SnackbarProvider';
-import { NewUserInfoType } from '@models/AppModels';
-import { Box, CircularProgress, Container } from '@mui/material';
-import { useState } from 'react';
-import { useForm } from 'react-hook-form';
-import { useDispatch } from 'react-redux';
-<<<<<<< HEAD
-import { getExperimentRegistrationForm } from '../../DAL/server-requests/experiments';
-import useEffectAsync from '../../hooks/useEffectAsync';
-import { FirstRegisterForm } from './FirstRegistrationForm';
-import { FinalRegisterForm } from './final-register-form/FinalRegistrationForm';
-import TermsOfConditions from './terms-of-conditions/TermsOfConditions';
-=======
-import { FirstRegisterForm } from './FirstRegestrationForm';
-import { FinalRegisterForm } from './final-register-form/FinalRegestrationForm';
->>>>>>> 43f22864
-
-interface RegisterFormProps {
-    experimentId: string;
-    setShowFormTypeButtons: (show: boolean) => void;
-}
-
-export const RegisterForm: React.FC<RegisterFormProps> = ({ experimentId, setShowFormTypeButtons }) => {
-    const [page, setPage] = useState(1);
-    const [form, setForm] = useState(null);
-    const dispatch = useDispatch();
-    const { openSnackbar } = useSnackbar();
-<<<<<<< HEAD
-    const [isAgreedTerms, setIsAgreedTerms] = useState(false);
-    const [isLoading, setIsLoading] = useState(true);
-
-=======
->>>>>>> 43f22864
-    const {
-        register,
-        handleSubmit,
-        setError,
-        getValues,
-        setValue,
-        control,
-        formState: { errors },
-    } = useForm();
-
-    useEffectAsync(async () => {
-        const res = await getExperimentRegistrationForm(experimentId);
-        setForm(res);
-        setIsLoading(false);
-    }, []);
-
-    const goToPage = (page: number) => {
-        if (page === 1) {
-            setShowFormTypeButtons(true);
-        } else {
-            setShowFormTypeButtons(false);
-        }
-        setPage(page);
-    };
-
-    const onSubmit = async (data: NewUserInfoType) => {
-        try {
-            const user = await registerUser(data, experimentId);
-            dispatch(setActiveUser(user));
-        } catch (error) {
-            if (error?.response?.status === 403) {
-                openSnackbar('Experiment Is Not Active', SnackbarStatus.ERROR);
-                return;
-            }
-            openSnackbar('Registration Failed', SnackbarStatus.ERROR);
-        }
-    };
-
-    const handleFirstRegistrationSubmit = async (data: NewUserInfoType) => {
-        if (form?.termsOfConditions) {
-            goToPage(2);
-        } else if (form) {
-            goToPage(3);
-        } else {
-            await onSubmit(data);
-        }
-    };
-
-    const handleTermsOfConditionSubmit = () => {
-        if (form) {
-            goToPage(3);
-        } else {
-            handleSubmit(onSubmit)();
-        }
-    };
-
-    return (
-        <Container component="main" maxWidth={page !== 1 ? 'sm' : 'xs'}>
-            <Box display={'flex'} justifyContent={'center'} marginTop={page === 2 ? 0 : 3}>
-                {isLoading ? (
-                    <CircularProgress size={80} />
-                ) : page === 1 ? (
-                    <FirstRegisterForm
-                        setPage={goToPage}
-                        getValues={getValues}
-                        setError={setError}
-                        handleSubmit={handleSubmit}
-                        setValue={setValue}
-                        experimentId={experimentId}
-                        register={register}
-                        errors={errors}
-                        onSubmit={handleFirstRegistrationSubmit}
-                        buttonLabel={!form && !form?.termsOfConditions ? 'Sign Up' : 'Continue'}
-                    />
-<<<<<<< HEAD
-                ) : page === 2 ? (
-                    <TermsOfConditions
-                        setPage={goToPage}
-                        isAgreed={isAgreedTerms}
-                        setIsAgreed={setIsAgreedTerms}
-                        onSubmit={handleTermsOfConditionSubmit}
-                    />
-=======
->>>>>>> 43f22864
-                ) : (
-                    <FinalRegisterForm
-                        setValue={setValue}
-                        register={register}
-                        errors={errors}
-                        getValues={getValues}
-                        handleSubmit={handleSubmit(onSubmit)}
-                        setPage={goToPage}
-                        handleGoBack={() => (form?.termsOfConditions ? goToPage(2) : goToPage(1))}
-                        control={control}
-                        form={form}
-                    />
-                )}
-            </Box>
-        </Container>
-    );
-};
+import { setActiveUser } from '@DAL/redux/reducers/activeUserReducer';
+import { registerUser } from '@DAL/server-requests/users';
+import { SnackbarStatus, useSnackbar } from '@contexts/SnackbarProvider';
+import { NewUserInfoType } from '@models/AppModels';
+import { Box, CircularProgress, Container } from '@mui/material';
+import { useState } from 'react';
+import { useForm } from 'react-hook-form';
+import { useDispatch } from 'react-redux';
+import { getExperimentRegistrationForm } from '../../DAL/server-requests/experiments';
+import useEffectAsync from '../../hooks/useEffectAsync';
+import { FirstRegisterForm } from './FirstRegistrationForm';
+import { FinalRegisterForm } from './final-register-form/FinalRegistrationForm';
+import TermsOfConditions from './terms-of-conditions/TermsOfConditions';
+
+interface RegisterFormProps {
+    experimentId: string;
+    setShowFormTypeButtons: (show: boolean) => void;
+}
+
+export const RegisterForm: React.FC<RegisterFormProps> = ({ experimentId, setShowFormTypeButtons }) => {
+    const [page, setPage] = useState(1);
+    const [form, setForm] = useState(null);
+    const dispatch = useDispatch();
+    const { openSnackbar } = useSnackbar();
+    const [isAgreedTerms, setIsAgreedTerms] = useState(false);
+    const [isLoading, setIsLoading] = useState(true);
+
+    const {
+        register,
+        handleSubmit,
+        setError,
+        getValues,
+        setValue,
+        control,
+        formState: { errors },
+    } = useForm();
+
+    useEffectAsync(async () => {
+        const res = await getExperimentRegistrationForm(experimentId);
+        setForm(res);
+        setIsLoading(false);
+    }, []);
+
+    const goToPage = (page: number) => {
+        if (page === 1) {
+            setShowFormTypeButtons(true);
+        } else {
+            setShowFormTypeButtons(false);
+        }
+        setPage(page);
+    };
+
+    const onSubmit = async (data: NewUserInfoType) => {
+        try {
+            const user = await registerUser(data, experimentId);
+            dispatch(setActiveUser(user));
+        } catch (error) {
+            if (error?.response?.status === 403) {
+                openSnackbar('Experiment Is Not Active', SnackbarStatus.ERROR);
+                return;
+            }
+            openSnackbar('Registration Failed', SnackbarStatus.ERROR);
+        }
+    };
+
+    const handleFirstRegistrationSubmit = async (data: NewUserInfoType) => {
+        if (form?.termsOfConditions) {
+            goToPage(2);
+        } else if (form) {
+            goToPage(3);
+        } else {
+            await onSubmit(data);
+        }
+    };
+
+    const handleTermsOfConditionSubmit = () => {
+        if (form) {
+            goToPage(3);
+        } else {
+            handleSubmit(onSubmit)();
+        }
+    };
+
+    return (
+        <Container component="main" maxWidth={page !== 1 ? 'sm' : 'xs'}>
+            <Box display={'flex'} justifyContent={'center'} marginTop={page === 2 ? 0 : 3}>
+                {isLoading ? (
+                    <CircularProgress size={80} />
+                ) : page === 1 ? (
+                    <FirstRegisterForm
+                        setPage={goToPage}
+                        getValues={getValues}
+                        setError={setError}
+                        handleSubmit={handleSubmit}
+                        setValue={setValue}
+                        experimentId={experimentId}
+                        register={register}
+                        errors={errors}
+                        onSubmit={handleFirstRegistrationSubmit}
+                        buttonLabel={!form && !form?.termsOfConditions ? 'Sign Up' : 'Continue'}
+                    />
+                ) : page === 2 ? (
+                    <TermsOfConditions
+                        setPage={goToPage}
+                        isAgreed={isAgreedTerms}
+                        setIsAgreed={setIsAgreedTerms}
+                        onSubmit={handleTermsOfConditionSubmit}
+                    />
+                ) : (
+                    <FinalRegisterForm
+                        setValue={setValue}
+                        register={register}
+                        errors={errors}
+                        getValues={getValues}
+                        handleSubmit={handleSubmit(onSubmit)}
+                        setPage={goToPage}
+                        handleGoBack={() => (form?.termsOfConditions ? goToPage(2) : goToPage(1))}
+                        control={control}
+                        form={form}
+                    />
+                )}
+            </Box>
+        </Container>
+    );
+};